--- conflicted
+++ resolved
@@ -141,7 +141,7 @@
 
     def __init__(self, *, site: str='Block', title: str, doc: str):
         self._block_pairs: list[tuple[Block, Block]] = []
-        
+
         self.site = site
         self.title = title
         self.doc = doc
@@ -158,13 +158,13 @@
         #
         self._block_context = _BlockContext
 
-<<<<<<< HEAD
+        # Set up the metrics hook.
+        #
         self.metrics = _find_metrics()
-=======
+
     @property
     def _is_pyodide(self) -> bool:
         return '_pyodide' in sys.modules
->>>>>>> 44faa943
 
     def _for_each_once(self):
         """Yield each connected block once."""

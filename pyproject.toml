--- conflicted
+++ resolved
@@ -1,10 +1,6 @@
 [tool.poetry]
 name = "sier2"
-<<<<<<< HEAD
-version = "0.23"
-=======
-version = "0.24"
->>>>>>> 44faa943
+version = "0.25"
 description = "Blocks of code that are executed in dags"
 authors = ["algol60 <algol60@users.noreply.github.com>"]
 readme = "README.rst"
